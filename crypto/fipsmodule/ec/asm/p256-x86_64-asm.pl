--- conflicted
+++ resolved
@@ -201,21 +201,18 @@
 
 $code.=<<___;
 ################################################################################
-<<<<<<< HEAD
-# void GFp_nistz256_mul_mont(
-=======
-# void ecp_nistz256_ord_mul_mont(
+# void GFp_nistz256_ord_mul_mont(
 #   uint64_t res[4],
 #   uint64_t a[4],
 #   uint64_t b[4]);
 
-.globl	ecp_nistz256_ord_mul_mont
-.type	ecp_nistz256_ord_mul_mont,\@function,3
+.globl	GFp_nistz256_ord_mul_mont
+.type	GFp_nistz256_ord_mul_mont,\@function,3
 .align	32
-ecp_nistz256_ord_mul_mont:
+GFp_nistz256_ord_mul_mont:
 ___
 $code.=<<___	if ($addx);
-	leaq	OPENSSL_ia32cap_P(%rip), %rcx
+	leaq	GFp_ia32cap_P(%rip), %rcx
 	mov	8(%rcx), %rcx
 	and	\$0x80100, %ecx
 	cmp	\$0x80100, %ecx
@@ -514,21 +511,21 @@
 	pop	%rbx
 	pop	%rbp
 	ret
-.size	ecp_nistz256_ord_mul_mont,.-ecp_nistz256_ord_mul_mont
+.size	GFp_nistz256_ord_mul_mont,.-GFp_nistz256_ord_mul_mont
 
 ################################################################################
-# void ecp_nistz256_ord_sqr_mont(
+# void GFp_nistz256_ord_sqr_mont(
 #   uint64_t res[4],
 #   uint64_t a[4],
 #   int rep);
 
-.globl	ecp_nistz256_ord_sqr_mont
-.type	ecp_nistz256_ord_sqr_mont,\@function,3
+.globl	GFp_nistz256_ord_sqr_mont
+.type	GFp_nistz256_ord_sqr_mont,\@function,3
 .align	32
-ecp_nistz256_ord_sqr_mont:
+GFp_nistz256_ord_sqr_mont:
 ___
 $code.=<<___	if ($addx);
-	leaq	OPENSSL_ia32cap_P(%rip), %rcx
+	leaq	GFp_ia32cap_P(%rip), %rcx
 	mov	8(%rcx), %rcx
 	and	\$0x80100, %ecx
 	cmp	\$0x80100, %ecx
@@ -797,7 +794,7 @@
 	pop	%rbx
 	pop	%rbp
 	ret
-.size	ecp_nistz256_ord_sqr_mont,.-ecp_nistz256_ord_sqr_mont
+.size	GFp_nistz256_ord_sqr_mont,.-GFp_nistz256_ord_sqr_mont
 ___
 
 $code.=<<___	if ($addx);
@@ -1214,8 +1211,7 @@
 
 $code.=<<___;
 ################################################################################
-# void ecp_nistz256_mul_mont(
->>>>>>> 5c30dab8
+# void GFp_nistz256_mul_mont(
 #   uint64_t res[4],
 #   uint64_t a[4],
 #   uint64_t b[4]);
