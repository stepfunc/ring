--- conflicted
+++ resolved
@@ -157,19 +157,15 @@
 }
 
 $code .= <<___;
-#include <openssl/arm_arch.h>
+#include <GFp/arm_arch.h>
 
 .text
 
 .global	GFp_gcm_init_neon
 .type	GFp_gcm_init_neon,%function
 .align	4
-<<<<<<< HEAD
 GFp_gcm_init_neon:
-=======
-gcm_init_neon:
 	AARCH64_VALID_CALL_TARGET
->>>>>>> a0b49d63
 	// This function is adapted from gcm_init_v8. xC2 is t3.
 	ld1	{$t1.2d}, [x1]			// load H
 	movi	$t3.16b, #0xe1
@@ -193,12 +189,8 @@
 .global	GFp_gcm_gmult_neon
 .type	GFp_gcm_gmult_neon,%function
 .align	4
-<<<<<<< HEAD
 GFp_gcm_gmult_neon:
-=======
-gcm_gmult_neon:
 	AARCH64_VALID_CALL_TARGET
->>>>>>> a0b49d63
 	ld1	{$INlo.16b}, [$Xi]		// load Xi
 	ld1	{$Hlo.1d}, [$Htbl], #8		// load twisted H
 	ld1	{$Hhi.1d}, [$Htbl]
@@ -216,12 +208,8 @@
 .global	GFp_gcm_ghash_neon
 .type	GFp_gcm_ghash_neon,%function
 .align	4
-<<<<<<< HEAD
 GFp_gcm_ghash_neon:
-=======
-gcm_ghash_neon:
 	AARCH64_VALID_CALL_TARGET
->>>>>>> a0b49d63
 	ld1	{$Xl.16b}, [$Xi]		// load Xi
 	ld1	{$Hlo.1d}, [$Htbl], #8		// load twisted H
 	ld1	{$Hhi.1d}, [$Htbl]
